/*********************************************************************
* Software License Agreement (BSD License)
*
*  Copyright (c) 2014, University of Toronto
*  All rights reserved.
*
*  Redistribution and use in source and binary forms, with or without
*  modification, are permitted provided that the following conditions
*  are met:
*
*   * Redistributions of source code must retain the above copyright
*     notice, this list of conditions and the following disclaimer.
*   * Redistributions in binary form must reproduce the above
*     copyright notice, this list of conditions and the following
*     disclaimer in the documentation and/or other materials provided
*     with the distribution.
*   * Neither the name of the University of Toronto nor the names of its
*     contributors may be used to endorse or promote products derived
*     from this software without specific prior written permission.
*
*  THIS SOFTWARE IS PROVIDED BY THE COPYRIGHT HOLDERS AND CONTRIBUTORS
*  "AS IS" AND ANY EXPRESS OR IMPLIED WARRANTIES, INCLUDING, BUT NOT
*  LIMITED TO, THE IMPLIED WARRANTIES OF MERCHANTABILITY AND FITNESS
*  FOR A PARTICULAR PURPOSE ARE DISCLAIMED. IN NO EVENT SHALL THE
*  COPYRIGHT OWNER OR CONTRIBUTORS BE LIABLE FOR ANY DIRECT, INDIRECT,
*  INCIDENTAL, SPECIAL, EXEMPLARY, OR CONSEQUENTIAL DAMAGES (INCLUDING,
*  BUT NOT LIMITED TO, PROCUREMENT OF SUBSTITUTE GOODS OR SERVICES;
*  LOSS OF USE, DATA, OR PROFITS; OR BUSINESS INTERRUPTION) HOWEVER
*  CAUSED AND ON ANY THEORY OF LIABILITY, WHETHER IN CONTRACT, STRICT
*  LIABILITY, OR TORT (INCLUDING NEGLIGENCE OR OTHERWISE) ARISING IN
*  ANY WAY OUT OF THE USE OF THIS SOFTWARE, EVEN IF ADVISED OF THE
*  POSSIBILITY OF SUCH DAMAGE.
*********************************************************************/

/* Authors: Jonathan Gammell */

// My definition:
#include "ompl/geometric/planners/bitstar/datastructures/ImplicitGraph.h"

// STL/Boost:
// For std::move
#include <utility>
// For smart pointers
#include <memory>
// For, you know, math
#include <cmath>
// For boost math constants
#include <boost/math/constants/constants.hpp>

// OMPL:
// For OMPL_INFORM et al.
#include "ompl/util/Console.h"
// For exceptions:
#include "ompl/util/Exception.h"
// For SelfConfig
#include "ompl/tools/config/SelfConfig.h"
// For RNG
#include "ompl/util/RandomNumbers.h"
// For geometric equations like unitNBallMeasure
#include "ompl/util/GeometricEquations.h"

// BIT*:
// The vertex class:
#include "ompl/geometric/planners/bitstar/datastructures/Vertex.h"
// The cost-helper class:
#include "ompl/geometric/planners/bitstar/datastructures/CostHelper.h"
// The search queue class
#include "ompl/geometric/planners/bitstar/datastructures/SearchQueue.h"

namespace ompl
{
    namespace geometric
    {
        /////////////////////////////////////////////////////////////////////////////////////////////
        // Public functions:
        BITstar::ImplicitGraph::ImplicitGraph(NameFunc nameFunc)
          : nameFunc_(std::move(nameFunc))
        {
        }

        void BITstar::ImplicitGraph::setup(const ompl::base::SpaceInformationPtr &si,
                                           const ompl::base::ProblemDefinitionPtr &pdef,
                                           const CostHelperPtr &costHelper, const SearchQueuePtr &searchQueue,
                                           const ompl::base::Planner *plannerPtr, ompl::base::PlannerInputStates &pis)
        {
            // Store that I am setup so that any debug-level tests will pass. This requires assuring that this function
            // is ordered properly.
            isSetup_ = true;

            // Store arguments
            si_ = si;
            pdef_ = pdef;
            costHelpPtr_ = costHelper;
            queuePtr_ = searchQueue;

            // Configure the nearest-neighbour constructs.
            // Only allocate if they are empty (as they can be set to a specific version by a call to
            // setNearestNeighbors)
            if (!static_cast<bool>(freeStateNN_))
            {
                freeStateNN_.reset(ompl::tools::SelfConfig::getDefaultNearestNeighbors<VertexPtr>(plannerPtr));
            }
            // No else, already allocated (by a call to setNearestNeighbors())

            if (!static_cast<bool>(vertexNN_))
            {
                vertexNN_.reset(ompl::tools::SelfConfig::getDefaultNearestNeighbors<VertexPtr>(plannerPtr));
            }
            // No else, already allocated (by a call to setNearestNeighbors())

            // Configure:
            NearestNeighbors<VertexPtr>::DistanceFunction distfun(
                [this](const VertexConstPtr &a, const VertexConstPtr &b)
                {
                    return distanceFunction(a, b);
                });
            freeStateNN_->setDistanceFunction(distfun);
            vertexNN_->setDistanceFunction(distfun);

            // Set the min, max and sampled cost to the proper objective-based values:
            minCost_ = costHelpPtr_->infiniteCost();
            maxCost_ = costHelpPtr_->infiniteCost();
            costSampled_ = costHelpPtr_->infiniteCost();

            // Add any start and goals vertices that exist to the queue, but do NOT wait for any more goals:
            this->updateStartAndGoalStates(pis, ompl::base::plannerAlwaysTerminatingCondition());

            // Get the measure of the problem
            approximationMeasure_ = si_->getSpaceMeasure();

            // Does the problem have finite boundaries?
            if (!std::isfinite(approximationMeasure_))
            {
                // It does not, so let's estimate a measure of the planning problem.
                // A not horrible place to start would be hypercube proportional to the distance between the start and
                // goal. It's not *great*, but at least it sort of captures the order-of-magnitude of the problem.

                // First, some asserts.
                // Check that JIT sampling is on, which is required for infinite problems
                if (!useJustInTimeSampling_)
                {
                    throw ompl::Exception("For unbounded planning problems, just-in-time sampling must be enabled "
                                          "before calling setup.");
                }
                // No else

                // Check that we have a start and goal
                if (startVertices_.empty() || goalVertices_.empty())
                {
                    throw ompl::Exception("For unbounded planning problems, at least one start and one goal must exist "
                                          "before calling setup.");
                }
                // No else

                // Variables
                // The maximum distance between start and goal:
                double maxDist = 0.0;
                // The scale on the maximum distance, i.e. the width of the hypercube is equal to this value times the
                // distance between start and goal.
                // This number is completely made up.
                double distScale = 2.0;

                // Find the max distance
                for (const auto &startVertex : startVertices_)
                {
                    for (const auto &goalVertex : goalVertices_)
                    {
                        maxDist = std::max(maxDist, si_->distance(startVertex->stateConst(), goalVertex->stateConst()));
                    }
                }

                // Calculate an estimate of the problem measure by (hyper)cubing the max distance
                approximationMeasure_ = std::pow(distScale * maxDist, si_->getStateDimension());
            }
            // No else, finite problem dimension

            // Finally initialize the nearestNeighbour terms:
            // Calculate the k-nearest constant
            k_rgg_ = this->minimumRggK();

            // Make the initial k all vertices:
            k_ = startVertices_.size() + goalVertices_.size();

            // Make the initial r infinity
            r_ = std::numeric_limits<double>::infinity();
        }

        void BITstar::ImplicitGraph::clear()
        {
            // Reset everything to the state of construction OTHER than planner name and settings/parameters
            // Keep this in the order of the constructors for easy verification:

            // Mark as cleared
            isSetup_ = false;

            // Pointers given at setup
            si_.reset();
            pdef_.reset();
            costHelpPtr_.reset();
            queuePtr_.reset();

            // Sampling
            rng_ = ompl::RNG();
            sampler_.reset();

            // Containers
            startVertices_.clear();
            goalVertices_.clear();
            prunedStartVertices_.clear();
            prunedGoalVertices_.clear();
            newSamples_.clear();
            recycledSamples_.clear();

            // The set of samples
            if (static_cast<bool>(freeStateNN_))
            {
                freeStateNN_->clear();
                freeStateNN_.reset();
            }
            // No else, not allocated

            // The set of vertices
            if (static_cast<bool>(vertexNN_))
            {
                vertexNN_->clear();
                vertexNN_.reset();
            }

            // The various calculations and tracked values, same as in the header
            samplesInThisBatch_ = 0u;
            numUniformStates_ = 0u;
            r_ = 0.0;
            k_rgg_ = 0.0;  // This is a double for better rounding later
            k_ = 0u;

<<<<<<< HEAD
            // Calling si_ causes a segfault if it's not setup yet.
            if (si_)
            {
                approximationMeasure_ = si_->getSpaceMeasure();
            }
=======
            approximationMeasure_ = 0.0;
>>>>>>> b538a77a
            minCost_ = ompl::base::Cost(std::numeric_limits<double>::infinity());
            maxCost_ = ompl::base::Cost(std::numeric_limits<double>::infinity());
            costSampled_ = ompl::base::Cost(std::numeric_limits<double>::infinity());
            hasExactSolution_ = false;
            closestVertexToGoal_.reset();
            closestDistToGoal_ = std::numeric_limits<double>::infinity();

            // The planner property trackers:
            numSamples_ = 0u;
            numVertices_ = 0u;
            numFreeStatesPruned_ = 0u;
            numVerticesDisconnected_ = 0u;
            numNearestNeighbours_ = 0u;
            numStateCollisionChecks_ = 0u;

            // The various convenience pointers:
            // DO NOT reset the parameters:
            // rewireFactor_
            // useKNearest_
            // useJustInTimeSampling_
            // dropSamplesOnPrune_
            // findApprox_
        }

        double BITstar::ImplicitGraph::distanceFunction(const VertexConstPtr &a, const VertexConstPtr &b) const
        {
            this->confirmSetup();

#ifdef BITSTAR_DEBUG
            if (static_cast<bool>(a->stateConst()) == false)
            {
                throw ompl::Exception("a->state is unallocated");
            }
            if (static_cast<bool>(b->stateConst()) == false)
            {
                throw ompl::Exception("b->state is unallocated");
            }
#endif // BITSTAR_DEBUG

            // Using RRTstar as an example, this order gives us the distance FROM the queried state TO the other
            // neighbours in the structure.
            // The distance function between two states
            return si_->distance(b->stateConst(), a->stateConst());
        }

        void BITstar::ImplicitGraph::nearestSamples(const VertexPtr &vertex, VertexPtrVector *neighbourSamples)
        {
            this->confirmSetup();

            // Make sure sampling has happened first:
            this->updateSamples(vertex);

            // Increment our counter:
            ++numNearestNeighbours_;

            if (useKNearest_)
            {
                freeStateNN_->nearestK(vertex, k_, *neighbourSamples);
            }
            else
            {
                freeStateNN_->nearestR(vertex, r_, *neighbourSamples);
            }
        }

        void BITstar::ImplicitGraph::nearestVertices(const VertexPtr &vertex, VertexPtrVector *neighbourVertices)
        {
            this->confirmSetup();

            // Increment our counter:
            ++numNearestNeighbours_;

            if (useKNearest_)
            {
                vertexNN_->nearestK(vertex, k_, *neighbourVertices);
            }
            else
            {
                vertexNN_->nearestR(vertex, r_, *neighbourVertices);
            }
        }

        void BITstar::ImplicitGraph::getGraphAsPlannerData(ompl::base::PlannerData &data) const
        {
            this->confirmSetup();

            // Add samples
            if (static_cast<bool>(freeStateNN_))
            {
                // Variables:
                // The vector of unused samples:
                VertexPtrVector samples;

                // Get the vector of samples
                freeStateNN_->list(samples);

                // Iterate through it turning each into a disconnected vertex
                for (const auto &freeSample : samples)
                {
                    // No, add as a regular vertex:
                    data.addVertex(ompl::base::PlannerDataVertex(freeSample->stateConst()));
                }
            }
            // No else.

            // Add vertices
            if (static_cast<bool>(vertexNN_))
            {
                // Variables:
                // The vector of vertices in the graph:
                VertexPtrVector vertices;

                // Get the vector of vertices
                vertexNN_->list(vertices);

                // Iterate through it turning each into a vertex with an edge:
                for (const auto &vertex : vertices)
                {
                    // Is the vertex the start?
                    if (vertex->isRoot())
                    {
                        // Yes, add as a start vertex:
                        data.addStartVertex(ompl::base::PlannerDataVertex(vertex->stateConst()));
                    }
                    else
                    {
                        // No, add as a regular vertex:
                        data.addVertex(ompl::base::PlannerDataVertex(vertex->stateConst()));

                        // And as an incoming edge
                        data.addEdge(ompl::base::PlannerDataVertex(vertex->getParentConst()->stateConst()),
                                     ompl::base::PlannerDataVertex(vertex->stateConst()));
                    }
                }
            }
            // No else.
        }

        void BITstar::ImplicitGraph::hasSolution(const ompl::base::Cost &solnCost)
        {
            this->confirmSetup();

            // We have a solution!
            hasExactSolution_ = true;

            // Store it's cost as the maximum we'd ever want to sample
            maxCost_ = solnCost;

            // Clear the approximate solution
            closestDistToGoal_ = std::numeric_limits<double>::infinity();
            closestVertexToGoal_.reset();
        }

        void BITstar::ImplicitGraph::updateStartAndGoalStates(ompl::base::PlannerInputStates &pis,
                                                              const base::PlannerTerminationCondition &ptc)
        {
            this->confirmSetup();

            // Variable
            // Whether we've added a start or goal:
            bool addedGoal = false;
            bool addedStart = false;
            // Whether we have to rebuid the queue, i.e.. whether we've called updateStartAndGoalStates before
            bool rebuildQueue = false;

            /*
            Add the new starts and goals to the vectors of said vertices. Do goals first, as they are only added as
            samples. We do this as nested conditions so we always call nextGoal(ptc) at least once (regardless of
            whether there are moreGoalStates or not) in case we have been given a non trivial PTC that wants us to wait,
            but do *not* call it again if there are no more goals (as in the nontrivial PTC case, doing so would cause
            us to wait out the ptc and never try to solve anything)
            */
            do
            {
                // Variable
                // A new goal pointer, if there are none, it will be a nullptr.
                // We will wait for the duration of PTC for a new goal to appear.
                const ompl::base::State *newGoal = pis.nextGoal(ptc);

                // Check if it's valid
                if (static_cast<bool>(newGoal))
                {
                    // It is valid and we are adding a goal, we will need to rebuild the queue if any starts have
                    // previously been added as their (and any descendents') heuristic cost-to-go may change:
                    rebuildQueue = (!startVertices_.empty());

                    // Allocate the vertex pointer
                    goalVertices_.push_back(std::make_shared<Vertex>(si_, costHelpPtr_->getOptObj()));

                    // Copy the value into the state
                    si_->copyState(goalVertices_.back()->state(), newGoal);

                    // And add this goal to the set of samples:
                    this->addSample(goalVertices_.back());

                    // Mark that we've added:
                    addedGoal = true;
                }
                // No else, there was no goal.
            } while (pis.haveMoreGoalStates());

            // And then do the for starts. We do this last as the starts are added to the queue, which uses a cost-to-go
            // heuristic in it's ordering, and for that we want all the goals updated.
            // As there is no way to wait for new *start* states, this loop can be cleaner
            // There is no need to rebuild the queue when we add start vertices, as the queue is ordered on current
            // cost-to-come, and adding a start doesn't change that.
            while (pis.haveMoreStartStates())
            {
                // Variable
                // A new start pointer
                const ompl::base::State *newStart = pis.nextStart();

                // Allocate the vertex pointer:
                startVertices_.push_back(std::make_shared<Vertex>(si_, costHelpPtr_->getOptObj(), true));

                // Copy the value into the state:
                si_->copyState(startVertices_.back()->state(), newStart);

                // Add this start vertex to the queue. It is not a sample, so skip that step:
                queuePtr_->enqueueVertex(startVertices_.back(), false);

                // Mark that we've added:
                addedStart = true;
            }

            // Now, if we added a new start and have previously pruned goals, we may want to readd them.
            if (addedStart && !prunedGoalVertices_.empty())
            {
                // Variable
                // An iterator to the vector of pruned goals
                auto prunedGoalIter = prunedGoalVertices_.begin();
                // The end point of the vector to consider. We will delete by swapping elements to the end, moving this
                // iterator towards the start, and then erasing once at the end.
                auto prunedGoalEnd = prunedGoalVertices_.end();

                // Consider each one
                while (prunedGoalIter != prunedGoalEnd)
                {
                    // Mark as unpruned
                    (*prunedGoalIter)->markUnpruned();

                    // Check if it should be readded (i.e., would it be pruned *now*?)
                    if (queuePtr_->vertexPruneCondition(*prunedGoalIter))
                    {
                        // It would be pruned, so remark as pruned
                        (*prunedGoalIter)->markPruned();

                        // and move onto the next:
                        ++prunedGoalIter;
                    }
                    else
                    {
                        // It would not be pruned now, so readd it!
                        // Add back to the vector:
                        goalVertices_.push_back(*prunedGoalIter);

                        // Add as a sample
                        this->addSample(*prunedGoalIter);

                        // Mark what we've added:
                        addedGoal = true;

                        // Remove this goal from the vector of pruned vertices.
                        // Swap it to the element before our *new* end
                        if (prunedGoalIter != (prunedGoalEnd - 1))
                        {
                            std::swap(*prunedGoalIter, *(prunedGoalEnd - 1));
                        }

                        // Move the end forward by one, marking it to be deleted
                        --prunedGoalEnd;

                        // Leave the iterator where it is, as we need to recheck this element that we pulled from the
                        // back

                        // Just like the other new goals, we will need to rebuild the queue if any starts have
                        // previously been added. Which was a condition to be here in the first place
                        rebuildQueue = true;
                    }
                }

                // Erase any elements moved to the "new end" of the vector
                if (prunedGoalEnd != prunedGoalVertices_.end())
                {
                    prunedGoalVertices_.erase(prunedGoalEnd, prunedGoalVertices_.end());
                }
                // No else, nothing to delete
            }

            // Similarly, if we added a goal and have previously pruned starts, we will have to do the same on those
            if (addedGoal && !prunedStartVertices_.empty())
            {
                // Variable
                // An iterator to the vector of pruned starts
                auto prunedStartIter = prunedStartVertices_.begin();
                // The end point of the vector to consider. We will delete by swapping elements to the end, moving this
                // iterator towards the start, and then erasing once at the end.
                auto prunedStartEnd = prunedStartVertices_.end();

                // Consider each one
                while (prunedStartIter != prunedStartEnd)
                {
                    // Mark as unpruned
                    (*prunedStartIter)->markUnpruned();

                    // Check if it should be readded (i.e., would it be pruned *now*?)
                    if (queuePtr_->vertexPruneCondition(*prunedStartIter))
                    {
                        // It would be pruned, so remark as pruned
                        (*prunedStartIter)->markPruned();

                        // and move onto the next:
                        ++prunedStartIter;
                    }
                    else
                    {
                        // It would not be pruned, readd it!
                        // Add it back to the vector
                        startVertices_.push_back(*prunedStartIter);

                        // Add this start vertex to the queue. It is not a sample, so skip that step:
                        queuePtr_->enqueueVertex(*prunedStartIter, false);

                        // Mark what we've added:
                        addedStart = true;

                        // Remove this start from the vector of pruned vertices.
                        // Swap it to the element before our *new* end
                        if (prunedStartIter != (prunedStartEnd - 1))
                        {
                            std::swap(*prunedStartIter, *(prunedStartEnd - 1));
                        }

                        // Move the end forward by one, marking it to be deleted
                        --prunedStartEnd;

                        // Leave the iterator where it is, as we need to recheck this element that we pulled from the
                        // back
                    }
                }

                // Erase any elements moved to the "new end" of the vector
                if (prunedStartEnd != prunedStartVertices_.end())
                {
                    prunedStartVertices_.erase(prunedStartEnd, prunedStartVertices_.end());
                }
                // No else, nothing to delete
            }

            // If we've added anything, we have some updating to do.
            if (addedGoal || addedStart)
            {
                // Update the minimum cost
                for (const auto &startVertex : startVertices_)
                {
                    // Take the better of the min cost so far and the cost-to-go from this start
                    minCost_ = costHelpPtr_->betterCost(minCost_, costHelpPtr_->costToGoHeuristic(startVertex));
                }

                // If we have at least one start and goal, allocate a sampler
                if (!startVertices_.empty() && !goalVertices_.empty())
                {
                    // There is a start and goal, allocate
                    sampler_ = costHelpPtr_->getOptObj()->allocInformedStateSampler(
                        pdef_, std::numeric_limits<unsigned int>::max());
                }
                // No else, this will get allocated when we get the updated start/goal.

                // Was there an existing queue that needs to be rebuilt?
                if (rebuildQueue)
                {
                    // There was, inform
                    OMPL_INFORM("%s: Added new starts and/or goals to the problem. Rebuilding the queue.",
                                nameFunc_().c_str());

                    // Flag the queue as unsorted downstream from every existing start.
                    for (const auto &startVertex : startVertices_)
                    {
                        queuePtr_->markVertexUnsorted(startVertex);
                    }

                    // Resort the queue.
                    queuePtr_->resort();
                }
                // No else

                // Iterate through the existing vertices and find the current best approximate solution (if enabled)
                if (!hasExactSolution_ && findApprox_)
                {
                    this->findVertexClosestToGoal();
                }
            }
            // No else, why were we called?

            // Make sure that if we have a goal, we also have a start, since there's no way to wait for more *starts*
            if (!goalVertices_.empty() && startVertices_.empty())
            {
                OMPL_WARN("%s (ImplicitGraph): The problem has a goal but not a start. Since PlannerInputStates "
                          "provides no method to "
                          "wait for a _start_ state, BIT* will probably not work at all.",
                          nameFunc_().c_str());
            }
            // No else
        }

        void BITstar::ImplicitGraph::addNewSamples(const unsigned int &numSamples)
        {
            this->confirmSetup();

            // Set the cost sampled to the minimum
            costSampled_ = minCost_;

            // Store the number of samples being used in this batch
            samplesInThisBatch_ = numSamples;

            // Update the nearest-neighbour terms for the number of samples we *will* have.
            this->updateNearestTerms();

            // Relabel all the previous samples as old
            for (auto &freeSample : newSamples_)
            {
                // If the sample still exists, mark as old. It can get pruned during a resort.
                if (!freeSample->isPruned())
                {
                    freeSample->markOld();
                }
                // No else, this sample has been pruned and will shortly disappear
            }

            // Reuse the recycled samples as new samples
            for (auto &sample : recycledSamples_)
            {
                this->addSample(sample);
            }

            // These recycled samples are our only new samples
            newSamples_ = recycledSamples_;

            // And there are no longer and recycled samples
            recycledSamples_.clear();

            // We don't add *new* samples until the next time "nearSamples" is called. This is to support JIT sampling.
        }

        std::pair<unsigned int, unsigned int> BITstar::ImplicitGraph::prune(double prunedMeasure)
        {
            this->confirmSetup();

#ifdef BITSTAR_DEBUG
            if (hasExactSolution_ == false)
            {
                throw ompl::Exception("A graph cannot be pruned until a solution is found");
            }
#endif  // BITSTAR_DEBUG

            // Variable
            std::pair<unsigned int, unsigned int> numPruned(0u, 0u);

            // Store the measure of the problem I'm approximating
            approximationMeasure_ = prunedMeasure;

            // Prune the starts/goals
            numPruned = numPruned + this->pruneStartsGoals();

            // Prune the samples
            numPruned.second = numPruned.second + this->pruneSamples();

            return numPruned;
        }

        void BITstar::ImplicitGraph::addSample(const VertexPtr &newSample)
        {
            this->confirmSetup();

            // NO COUNTER. generated samples are counted at the sampler.

            // Mark as new
            newSample->markNew();

            // Add to the vector of new samples
            newSamples_.push_back(newSample);

            // Add to the NN structure:
            freeStateNN_->add(newSample);
        }

        void BITstar::ImplicitGraph::removeSample(const VertexPtr &oldSample)
        {
            this->confirmSetup();

            // Variable:
            // Create a copy of the vertex pointer so we don't delete it out from under ourselves.
            VertexPtr sampleToDelete(oldSample);

            // Increment our counter
            ++numFreeStatesPruned_;

            // Remove from the set of samples
            freeStateNN_->remove(sampleToDelete);

            // Mark the sample as pruned
            sampleToDelete->markPruned();
        }

        void BITstar::ImplicitGraph::addVertex(const VertexPtr &newVertex, bool removeFromFree)
        {
            this->confirmSetup();

#ifdef BITSTAR_DEBUG
            // Make sure it's connected first, so that the queue gets updated properly.
            // This is a day of debugging I'll never get back
            if (newVertex->isInTree() == false)
            {
                throw ompl::Exception("Vertices must be connected to the graph before adding");
            }
#endif  // BITSTAR_DEBUG

            // Increment the number of vertices added:
            ++numVertices_;

            // Remove the vertex from the set of samples (if it even existed)
            if (removeFromFree)
            {
                freeStateNN_->remove(newVertex);
            }
            // No else

            // Add to the NN structure:
            vertexNN_->add(newVertex);

            // Update the nearest vertex to the goal (if tracking)
            if (!hasExactSolution_ && findApprox_)
            {
                this->testClosestToGoal(newVertex);
            }
        }

        unsigned int BITstar::ImplicitGraph::removeVertex(const VertexPtr &oldVertex, bool moveToFree)
        {
            this->confirmSetup();

            // Variable:
            // A copy of the vertex pointer to be removed so we can't delete it out from under ourselves (occurs when
            // this function is given an element of the maintained set as the argument)
            VertexPtr vertexToDelete(oldVertex);

            // Increment our counter
            ++numVerticesDisconnected_;

            // Remove from the nearest-neighbour structure
            vertexNN_->remove(vertexToDelete);

            // Add back as sample, if that would be beneficial
            if (moveToFree && !queuePtr_->samplePruneCondition(vertexToDelete))
            {
                // Yes, the vertex is still useful as a sample. Track as recycled so they are reused as samples in the
                // next batch.
                recycledSamples_.push_back(vertexToDelete);

                // Return that the vertex was recycled
                return 0u;
            }
            else
            {
                // No, the vertex is not useful anymore. Mark as pruned. This functions as a lock to prevent accessing
                // anything about the vertex.
                vertexToDelete->markPruned();

                // Return that the vertex was completely pruned
                return 1u;
            }
        }
        /////////////////////////////////////////////////////////////////////////////////////////////

        /////////////////////////////////////////////////////////////////////////////////////////////
        // Private functions:
        void BITstar::ImplicitGraph::updateSamples(const VertexConstPtr &vertex)
        {
            // Variable
            // The required cost to contain the neighbourhood of this vertex:
            ompl::base::Cost costReqd = this->neighbourhoodCost(vertex);

            // Check if we need to generate new samples inorder to completely cover the neighbourhood of the vertex
            if (costHelpPtr_->isCostBetterThan(costSampled_, costReqd))
            {
                // Variable
                // The total number of samples we wish to have.
                unsigned int totalReqdSamples;

                // Get the measure of what we're sampling
                if (useJustInTimeSampling_)
                {
                    // Variables
                    // The sample density for this slice of the problem.
                    double sampleDensity;
                    // The resulting number of samples needed for this slice as a *double*
                    double dblNum;

                    // Calculate the sample density given the number of samples per batch and the measure of this batch
                    // by assuming that this batch will fill the same measure as the previous
                    sampleDensity = static_cast<double>(samplesInThisBatch_) / approximationMeasure_;

                    // Convert that into the number of samples needed for this slice.
                    dblNum = sampleDensity * sampler_->getInformedMeasure(costSampled_, costReqd);

                    // The integer of the double are definitely sampled
                    totalReqdSamples = numSamples_ + static_cast<unsigned int>(dblNum);

                    // And the fractional part represents the probability of one more sample. I like being pedantic.
                    if (rng_.uniform01() <= (dblNum - static_cast<double>(totalReqdSamples)))
                    {
                        // One more please
                        ++totalReqdSamples;
                    }
                    // No else.
                }
                else
                {
                    // We're generating all our samples in one batch. Do it to it.
                    totalReqdSamples = numSamples_ + samplesInThisBatch_;
                }

                // Actually generate the new samples
                while (numSamples_ < totalReqdSamples)
                {
                    // Variable
                    // The new state:
                    auto newState = std::make_shared<Vertex>(si_, costHelpPtr_->getOptObj());

                    // Sample in the interval [costSampled_, costReqd):
                    sampler_->sampleUniform(newState->state(), costSampled_, costReqd);

                    // If the state is collision free, add it to the set of free states
                    ++numStateCollisionChecks_;
                    if (si_->isValid(newState->stateConst()))
                    {
                        // Add the new state as a sample
                        this->addSample(newState);

                        // Update the number of uniformly distributed states
                        ++numUniformStates_;

                        // Update the number of sample
                        ++numSamples_;
                    }
                    // No else
                }

                // Mark that we've sampled all cost spaces (This is in preparation for JIT sampling)
                costSampled_ = costReqd;
            }
            // No else, the samples are up to date
        }

        void BITstar::ImplicitGraph::findVertexClosestToGoal()
        {
            if (static_cast<bool>(vertexNN_))
            {
                // Variable
                // The vertices in the graph
                VertexPtrVector vertices;

                // Get the vector of vertices
                vertexNN_->list(vertices);

                // Iterate through them testing which is the closest to the goal.
                for (const auto &vertex : vertices)
                {
                    this->testClosestToGoal(vertex);
                }
            }
            // No else, I do nothing.
        }

        std::pair<unsigned int, unsigned int> BITstar::ImplicitGraph::pruneStartsGoals()
        {
            // Variable
            // The number of starts/goals disconnected from the tree/pruned
            std::pair<unsigned int, unsigned int> numPruned(0u, 0u);

            // Are there superfluous starts to prune?
            if (startVertices_.size() > 1u)
            {
                // Yes, Iterate through the vector

                // Variable
                // The iterator to the start:
                auto startIter = startVertices_.begin();
                // The end point of the vector to consider. We will delete by swapping elements to the end, moving this
                // iterator towards the start, and then erasing once at the end.
                auto startEnd = startVertices_.end();

                // Run until at the end:
                while (startIter != startEnd)
                {
                    // Check if this start has met the criteria to be pruned
                    if (queuePtr_->vertexPruneCondition(*startIter))
                    {
                        // It has, remove the start vertex DO NOT consider it as a sample. It is marked as a root node,
                        // so having it as a sample would cause all kinds of problems, also it shouldn't be possible for
                        // it to ever be useful as a sample anyway, unless there is a very weird cost function in play.
                        numPruned.second = numPruned.second + this->removeVertex(*startIter, false);

                        // Count as a disconnected vertex
                        ++numPruned.first;

                        // Remove it from the queue
                        queuePtr_->unqueueVertex(*startIter);

                        // Store the start vertex in the pruned vector, in case it later needs to be readded:
                        prunedStartVertices_.push_back(*startIter);

                        // Remove this start from the vector.
                        // Swap it to the element before our *new* end
                        if (startIter != (startEnd - 1))
                        {
                            std::swap(*startIter, *(startEnd - 1));
                        }

                        // Move the end forward by one, marking it to be deleted
                        --startEnd;

                        // Leave the iterator where it is, as we need to recheck this element that we pulled from the
                        // back
                    }
                    else
                    {
                        // Still valid, move to the next one:
                        ++startIter;
                    }
                }

                // Erase any elements moved to the "new end" of the vector
                if (startEnd != startVertices_.end())
                {
                    startVertices_.erase(startEnd, startVertices_.end());
                }
                // No else, nothing to delete
            }
            // No else, can't prune 1 start.

            // Are there superfluous goals to prune?
            if (goalVertices_.size() > 1u)
            {
                // Yes, Iterate through the vector

                // Variable
                // The iterator to the start:
                auto goalIter = goalVertices_.begin();
                // The end point of the vector to consider. We will delete by swapping elements to the end, moving this
                // iterator towards the start, and then erasing once at the end.
                auto goalEnd = goalVertices_.end();

                // Run until at the end:
                while (goalIter != goalEnd)
                {
                    // Check if this start has met the criteria to be pruned
                    if (queuePtr_->vertexPruneCondition(*goalIter))
                    {
                        // It has, remove the goal vertex completely
                        // Check if this vertex is in the tree
                        if ((*goalIter)->isInTree())
                        {
                            // It is, remove it from the queue
                            queuePtr_->unqueueVertex(*goalIter);

                            // and as a vertex, allowing it to move to the set of samples.
                            numPruned.second = numPruned.second + this->removeVertex(*goalIter, true);

                            // Count it as a disconnected vertex
                            ++numPruned.first;
                        }
                        else
                        {
                            // It is not, so just it like a sample
                            this->removeSample(*goalIter);

                            // Count a pruned sample
                            ++numPruned.second;
                        }

                        // Store the start vertex in the pruned vector, in case it later needs to be readded:
                        prunedGoalVertices_.push_back(*goalIter);

                        // Remove this goal from the vector.
                        // Swap it to the element before our *new* end
                        if (goalIter != (goalEnd - 1))
                        {
                            std::swap(*goalIter, *(goalEnd - 1));
                        }

                        // Move the end forward by one, marking it to be deleted
                        --goalEnd;

                        // Leave the iterator where it is, as we need to recheck this element that we pulled from the
                        // back
                    }
                    else
                    {
                        // The goal is still valid, get the next
                        ++goalIter;
                    }
                }

                // Erase any elements moved to the "new end" of the vector
                if (goalEnd != goalVertices_.end())
                {
                    goalVertices_.erase(goalEnd, goalVertices_.end());
                }
                // No else, nothing to delete
            }
            // No else, can't prune 1 goal.

            // We don't need to update our approximate solution (if we're providing one) as we will only prune once a
            // solution exists.

            // Return the amount of work done
            return numPruned;
        }

        unsigned int BITstar::ImplicitGraph::pruneSamples()
        {
            // Variable:
            // The number of samples pruned in this pass:
            unsigned int numPruned = 0u;

            // Are we dropping samples anytime we prune?
            if (dropSamplesOnPrune_)
            {
                // We are, store the number pruned
                numPruned = freeStateNN_->size();

                // and the number of uniform samples
                numUniformStates_ = 0u;

                // Then remove all of the samples
                freeStateNN_->clear();

                // and increasing our global counter
                numFreeStatesPruned_ = numFreeStatesPruned_ + numPruned;
            }
            else
            {
                // Variable:
                // The vector of samples:
                VertexPtrVector samples;

                // Get the vector of samples
                freeStateNN_->list(samples);

                // Iterate through the vector and remove any samples that should not be in the queue
                for (const auto &freeSample : samples)
                {
                    // Check if this state should be pruned:
                    if (queuePtr_->samplePruneCondition(freeSample))
                    {
                        // Yes, remove it
                        this->removeSample(freeSample);

                        // and increment the counter
                        ++numPruned;
                    }
                    // No else, keep.
                }
            }

            return numPruned;
        }

        void BITstar::ImplicitGraph::testClosestToGoal(const VertexConstPtr &newVertex)
        {
            // Variable
            // The distance from this vertex to the goal:
            double distFromGoal;

            // Find the shortest distance between the given vertex and a goal
            pdef_->getGoal()->isSatisfied(newVertex->stateConst(), &distFromGoal);

            // Compare to the current best approximate solution
            if (distFromGoal < closestDistToGoal_)
            {
                // Better, update the approximate solution
                closestVertexToGoal_ = newVertex;
                closestDistToGoal_ = distFromGoal;
            }
            // No else, don't update if worse
        }

        ompl::base::Cost BITstar::ImplicitGraph::neighbourhoodCost(const VertexConstPtr &vertex) const
        {
            // Are we using JIT sampling?
            if (useJustInTimeSampling_)
            {
                // We are, return the maximum heuristic cost that represents a sample in the neighbourhood of the given
                // vertex.
                // There is no point generating samples worse the best solution (maxCost_) even if those samples are in
                // this vertex's neighbourhood.
                return costHelpPtr_->betterCost(
                    maxCost_, costHelpPtr_->combineCosts(costHelpPtr_->lowerBoundHeuristicVertex(vertex),
                                                         ompl::base::Cost(2.0 * r_)));
            }

            // We are not, return the maximum cost we'd ever want to sample
            return maxCost_;
        }

        void BITstar::ImplicitGraph::updateNearestTerms()
        {
            // Variables:
            // The number of uniformly distributed states:
            unsigned int N;

            // Calculate N, are we dropping samples?
            if (dropSamplesOnPrune_)
            {
                // We are, so we've been tracking the number of uniform states, just use that
                N = numUniformStates_;
            }
            else
            {
                // We are not, so then all vertices and samples are uniform, use that
                N = vertexNN_->size() + freeStateNN_->size();
            }

            // If this is the first batch, we will be calculating the connection limits from only the starts and goals
            // for an RGG with m samples. That will be a complex graph. In this case, let us calculate the connection
            // limits considering the samples about to be generated. Doing so is equivalent to setting an upper-bound on
            // the radius, which RRT* does with it's min(maxEdgeLength, RGG-radius).
            if (N == (startVertices_.size() + goalVertices_.size()))
            {
                N = N + samplesInThisBatch_;
            }

            // Now update the appropriate term
            if (useKNearest_)
            {
                k_ = this->calculateK(N);
            }
            else
            {
                r_ = this->calculateR(N);
            }
        }

        double BITstar::ImplicitGraph::calculateR(unsigned int N) const
        {
            // Variables
            // The dimension cast as a double for readibility;
            auto dimDbl = static_cast<double>(si_->getStateDimension());
            // The size of the graph
            auto cardDbl = static_cast<double>(N);

            // Calculate the term and return
            return rewireFactor_ * this->minimumRggR() * std::pow(std::log(cardDbl) / cardDbl, 1 / dimDbl);
        }

        unsigned int BITstar::ImplicitGraph::calculateK(unsigned int N) const
        {
            // Calculate the term and return
            return std::ceil(rewireFactor_ * k_rgg_ * std::log(static_cast<double>(N)));
        }

        double BITstar::ImplicitGraph::minimumRggR() const
        {
            // Variables
            // The dimension cast as a double for readibility;
            auto dimDbl = static_cast<double>(si_->getStateDimension());

            // Calculate the term and return
            return 2.0 *
                   std::pow((1.0 + 1.0 / dimDbl) * (approximationMeasure_ / unitNBallMeasure(si_->getStateDimension())),
                            1.0 / dimDbl);  // RRG radius (biggest for unit-volume problem)
            /*
            return std::pow(2.0 * (1.0 + 1.0 / dimDbl) * (approximationMeasure_ /
            unitNBallMeasure(si_->getStateDimension())), 1.0 / dimDbl); //RRT* radius (smaller for unit-volume problem)
            return 2.0 * std::pow((1.0 / dimDbl) * (approximationMeasure_ / unitNBallMeasure(si_->getStateDimension())),
            1.0 / dimDbl); //FMT* radius (smallest for R2, equiv to RRT* for R3 and then middle for higher d. All
            unit-volume)
            */
        }

        double BITstar::ImplicitGraph::minimumRggK() const
        {
            // Variables
            // The dimension cast as a double for readibility;
            auto dimDbl = static_cast<double>(si_->getStateDimension());

            // Calculate the term and return
            return boost::math::constants::e<double>() +
                   (boost::math::constants::e<double>() / dimDbl);  // RRG k-nearest
        }

        void BITstar::ImplicitGraph::confirmSetup() const
        {
#ifdef BITSTAR_DEBUG
            if (isSetup_ == false)
            {
                throw ompl::Exception("BITstar::ImplicitGraph was used before it was setup.");
            }
#endif  // BITSTAR_DEBUG
        }
        /////////////////////////////////////////////////////////////////////////////////////////////

        /////////////////////////////////////////////////////////////////////////////////////////////
        // Boring sets/gets (Public):
        bool BITstar::ImplicitGraph::hasAGoal() const
        {
            return (!goalVertices_.empty());
        }

        BITstar::VertexPtrVector::const_iterator BITstar::ImplicitGraph::startVerticesBeginConst() const
        {
            return startVertices_.cbegin();
        }

        BITstar::VertexPtrVector::const_iterator BITstar::ImplicitGraph::startVerticesEndConst() const
        {
            return startVertices_.cend();
        }

        BITstar::VertexPtrVector::const_iterator BITstar::ImplicitGraph::goalVerticesBeginConst() const
        {
            return goalVertices_.cbegin();
        }

        BITstar::VertexPtrVector::const_iterator BITstar::ImplicitGraph::goalVerticesEndConst() const
        {
            return goalVertices_.cend();
        }

        ompl::base::Cost BITstar::ImplicitGraph::minCost() const
        {
            return minCost_;
        }

        bool BITstar::ImplicitGraph::hasInformedMeasure() const
        {
            return sampler_->hasInformedMeasure();
        }

        double BITstar::ImplicitGraph::getInformedMeasure(const ompl::base::Cost &cost) const
        {
            return sampler_->getInformedMeasure(cost);
        }

        BITstar::VertexConstPtr BITstar::ImplicitGraph::closestVertexToGoal() const
        {
#ifdef BITSTAR_DEBUG
            if (findApprox_ == false)
            {
                throw ompl::Exception("Approximate solutions are not being tracked.");
            }
#endif  // BITSTAR_DEBUG
            return closestVertexToGoal_;
        }

        double BITstar::ImplicitGraph::smallestDistanceToGoal() const
        {
#ifdef BITSTAR_DEBUG
            if (findApprox_ == false)
            {
                throw ompl::Exception("Approximate solutions are not being tracked.");
            }
#endif  // BITSTAR_DEBUG
            return closestDistToGoal_;
        }

        unsigned int BITstar::ImplicitGraph::getConnectivityK() const
        {
#ifdef BITSTAR_DEBUG
            if (useKNearest_ == false)
            {
                throw ompl::Exception("Using an r-disc graph.");
            }
#endif  // BITSTAR_DEBUG
            return k_;
        }

        double BITstar::ImplicitGraph::getConnectivityR() const
        {
#ifdef BITSTAR_DEBUG
            if (useKNearest_ == true)
            {
                throw ompl::Exception("Using a k-nearest graph.");
            }
#endif  // BITSTAR_DEBUG
            return r_;
        }

        void BITstar::ImplicitGraph::setRewireFactor(double rewireFactor)
        {
            // Store
            rewireFactor_ = rewireFactor;

            // Check if there's things to update
            if (isSetup_)
            {
                // Reinitialize the terms:
                this->updateNearestTerms();
            }
        }

        double BITstar::ImplicitGraph::getRewireFactor() const
        {
            return rewireFactor_;
        }

        void BITstar::ImplicitGraph::setUseKNearest(bool useKNearest)
        {
            // Assure that we're not trying to enable k-nearest with JIT sampling already on
            if (useKNearest && useJustInTimeSampling_)
            {
                OMPL_WARN("%s (ImplicitGraph): The k-nearest variant of BIT* cannot be used with JIT sampling, "
                          "continuing to use the r-disc variant.",
                          nameFunc_().c_str());
            }
            else
            {
                // Store
                useKNearest_ = useKNearest;

                // Check if there's things to update
                if (isSetup_)
                {
                    // Calculate the current term:
                    this->updateNearestTerms();
                }
            }
        }

        bool BITstar::ImplicitGraph::getUseKNearest() const
        {
            return useKNearest_;
        }

        void BITstar::ImplicitGraph::setJustInTimeSampling(bool useJit)
        {
            // Assure that we're not trying to enable k-nearest with JIT sampling already on
            if (useKNearest_ && useJit)
            {
                OMPL_WARN("%s (ImplicitGraph): Just-in-time sampling cannot be used with the k-nearest variant of "
                          "BIT*, continuing to use regular sampling.",
                          nameFunc_().c_str());
            }
            else
            {
                // Store
                useJustInTimeSampling_ = useJit;

                // Announce limitation:
                if (useJit)
                {
                    OMPL_INFORM("%s (ImplicitGraph): Just-in-time sampling is currently only implemented for problems "
                                "seeking to minimize path-length.",
                                nameFunc_().c_str());
                }
                // No else
            }
        }

        bool BITstar::ImplicitGraph::getJustInTimeSampling() const
        {
            return useJustInTimeSampling_;
        }

        void BITstar::ImplicitGraph::setDropSamplesOnPrune(bool dropSamples)
        {
            // Make sure we're not already setup
            if (isSetup_)
            {
                OMPL_WARN("%s (ImplicitGraph): Periodic sample removal cannot be changed once BIT* is setup. "
                          "Continuing to use the previous setting.",
                          nameFunc_().c_str());
            }
            else
            {
                // Store
                dropSamplesOnPrune_ = dropSamples;
            }
        }

        bool BITstar::ImplicitGraph::getDropSamplesOnPrune() const
        {
            return dropSamplesOnPrune_;
        }

        void BITstar::ImplicitGraph::setTrackApproximateSolutions(bool findApproximate)
        {
            // Is the flag changing?
            if (findApproximate != findApprox_)
            {
                // Store the flag
                findApprox_ = findApproximate;

                // Check if we are enabling or disabling approximate solution support
                if (!findApprox_)
                {
                    // We're turning it off, clear the approximate solution variables:
                    closestDistToGoal_ = std::numeric_limits<double>::infinity();
                    closestVertexToGoal_.reset();
                }
                else
                {
                    // We are turning it on, do we have an exact solution?
                    if (!hasExactSolution_)
                    {
                        // We don't, find our current best approximate solution:
                        this->findVertexClosestToGoal();
                    }
                    // No else, exact is better than approximate.
                }
            }
            // No else, no change.
        }

        bool BITstar::ImplicitGraph::getTrackApproximateSolutions() const
        {
            return findApprox_;
        }

        template <template <typename T> class NN>
        void BITstar::ImplicitGraph::setNearestNeighbors()
        {
            // Check if the problem is already setup, if so, the NN structs have data in them and you can't really
            // change them:
            if (isSetup_)
            {
                OMPL_WARN("%s (ImplicitGraph): The nearest neighbour datastructures cannot be changed once the problem "
                          "is setup. Continuing to use the existing containers.",
                          nameFunc_().c_str());
            }
            else
            {
                // The problem isn't setup yet, create NN structs of the specified type:
                freeStateNN_ = std::make_shared<NN<VertexPtr>>();
                vertexNN_ = std::make_shared<NN<VertexPtr>>();
            }
        }

        unsigned int BITstar::ImplicitGraph::numFreeSamples() const
        {
            return freeStateNN_->size();
        }

        unsigned int BITstar::ImplicitGraph::numConnectedVertices() const
        {
            return vertexNN_->size();
        }

        unsigned int BITstar::ImplicitGraph::numStatesGenerated() const
        {
            return numSamples_;
        }

        unsigned int BITstar::ImplicitGraph::numVerticesConnected() const
        {
            return numVertices_;
        }

        unsigned int BITstar::ImplicitGraph::numFreeStatesPruned() const
        {
            return numFreeStatesPruned_;
        }

        unsigned int BITstar::ImplicitGraph::numVerticesDisconnected() const
        {
            return numVerticesDisconnected_;
        }

        unsigned int BITstar::ImplicitGraph::numNearestLookups() const
        {
            return numNearestNeighbours_;
        }

        unsigned int BITstar::ImplicitGraph::numStateCollisionChecks() const
        {
            return numStateCollisionChecks_;
        }
        /////////////////////////////////////////////////////////////////////////////////////////////
    }  // geometric
}  // ompl<|MERGE_RESOLUTION|>--- conflicted
+++ resolved
@@ -233,15 +233,7 @@
             k_rgg_ = 0.0;  // This is a double for better rounding later
             k_ = 0u;
 
-<<<<<<< HEAD
-            // Calling si_ causes a segfault if it's not setup yet.
-            if (si_)
-            {
-                approximationMeasure_ = si_->getSpaceMeasure();
-            }
-=======
             approximationMeasure_ = 0.0;
->>>>>>> b538a77a
             minCost_ = ompl::base::Cost(std::numeric_limits<double>::infinity());
             maxCost_ = ompl::base::Cost(std::numeric_limits<double>::infinity());
             costSampled_ = ompl::base::Cost(std::numeric_limits<double>::infinity());
